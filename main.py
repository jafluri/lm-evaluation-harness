--- conflicted
+++ resolved
@@ -35,21 +35,12 @@
     parser.add_argument('--output_path', default=None)
     parser.add_argument('--limit', type=int, default=None)
     parser.add_argument('--no_cache', action="store_true")
-<<<<<<< HEAD
     parser.add_argument('--decontamination_ngrams_path', default=None)
-    parser.add_argument('--description_dict_path', default=None)    
+    parser.add_argument('--description_dict_path', default=None)  
+    parser.add_argument('--check_integrity', action="store_true")  
 
     return parser.parse_args()
 
-=======
-    parser.add_argument('--decontaminate_ngrams_path', default=None)
-    parser.add_argument('--description_dict_path', default=None)
-    parser.add_argument('--check_integrity', action="store_true")
-
-    return parser.parse_args()
-
-
->>>>>>> 57569bbb
 # Returns a list containing all values of the source_list that
 # match at least one of the patterns
 def pattern_match(patterns, source_list):
@@ -89,12 +80,8 @@
         no_cache=args.no_cache,
         limit=args.limit,
         description_dict=description_dict,
-<<<<<<< HEAD
-        decontamination_ngrams_path=args.decontamination_ngrams_path
-=======
-        decontaminate_ngrams_path=args.decontaminate_ngrams_path,
+        decontamination_ngrams_path=args.decontamination_ngrams_path,
         check_integrity=args.check_integrity
->>>>>>> 57569bbb
     )
 
     dumped = json.dumps(results, indent=2)    
